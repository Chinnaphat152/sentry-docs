--- conflicted
+++ resolved
@@ -43,11 +43,6 @@
       layout: doc
       permalink: /:path/
   - scope:
-<<<<<<< HEAD
-      path: collections/_documentation/api/*/*
-    values:
-      layout: api
-=======
       path: collections/_documentation/clients/*
       type: documentation
     values:
@@ -57,7 +52,11 @@
       type: documentation
     values:
       layout: relay
->>>>>>> 5cd9e1c2
+  - scope:
+      path: collections/_documentation/api/*/*
+      type: documentation
+    values:
+      layout: api
 
   # Development mode collections. These exist here because placing them in
   # _config.dev.yml will clober the entire defaults object. The collections
