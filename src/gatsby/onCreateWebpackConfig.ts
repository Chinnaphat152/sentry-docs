--- conflicted
+++ resolved
@@ -5,29 +5,7 @@
 
 import {sentryWebpackPlugin} from '@sentry/webpack-plugin';
 
-<<<<<<< HEAD
 function main({actions}) {
-=======
-const getPlugins = reporter => {
-  const authToken = process.env.SENTRY_WEBPACK_PLUGIN_AUTH_TOKEN;
-  if (!authToken) {
-    reporter.warn('SENTRY_AUTH_TOKEN is not set - will not upload source maps');
-    return [];
-  }
-  return [
-    new SentryWebpackPlugin({
-      org: 'sentry',
-      project: 'docs',
-      authToken,
-      include: ['public'],
-      stripPrefix: ['public/'],
-      dryRun: process.env.NODE_ENV !== 'production',
-    }),
-  ];
-};
-
-function main({actions, reporter}) {
->>>>>>> c8b50429
   actions.setWebpackConfig({
     resolve: {
       fallback: {
@@ -44,7 +22,6 @@
         project: 'docs',
         authToken: process.env.SENTRY_WEBPACK_PLUGIN_AUTH_TOKEN,
         sourcemaps: {assets: './public/**'},
-        disable: process.env.NODE_ENV !== 'production',
       }),
     ],
   });
